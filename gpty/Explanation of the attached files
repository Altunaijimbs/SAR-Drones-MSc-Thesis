<<<<<<< HEAD
This document describes the contents of the `gpty` folder.
=======
his document describes the contents of the `gpty` folder.
>>>>>>> 6c50d375

Files and folders:

- **airsim_capture.py** – Captures an image from AirSim using camera 0, saves it as a PNG and prints the drone position and altitude.
- **camstest.py** – Retrieves an image from the drone's front camera in AirSim and stores it locally.
- **customp.py** – PX4 script that flies to a random waypoint while checking LiDAR for obstacles and searching for a safe landing spot.
- **flight1.py** – Moves a PX4 drone toward `x=10` with continuous LiDAR based obstacle checks and climbs when needed.
- **leader_follower_detect_orange.py** – Runs two drones in leader–follower formation and looks for an orange sphere using their cameras.
- **leader_two_followers.py** – Leader with two followers. Uses distance sensors for avoidance and also searches for an orange target.
- **leader_two_followers.txt** – Empty placeholder text file.
- **lidart.py** – Grabs a LiDAR point cloud and displays it with matplotlib in a 3‑D scatter plot.
- **livelidar.py** – Uses Dash to stream LiDAR data live in a web browser via Plotly.
- **open3.py** – Converts LiDAR points to an Open3D point cloud and visualizes them, coloring by height.
- **plott.py** – Fetches LiDAR data from two sensors on the PX4 drone and saves interactive Plotly HTML plots.
- **random_waypoint_landing.py** – Selects a random waypoint, navigates there while avoiding obstacles and lands when the ground is clear.
- **testi.py** – Prints the path of the installed AirSim Python package.
- **triangle_drones.py** – Demonstrates three drones taking off, hovering at staggered altitudes to form a triangle and landing.
- **working json.txt** – Example AirSim settings JSON for a PX4 vehicle.
- **advanced gpty/** – Folder containing a small Visual Studio project:
    - `flight1/flight1.py` – Similar to `flight1.py` but written for that project structure and with simple LiDAR obstacle avoidance.
    - `flight1/flight1.pyproj` and `flight1.sln` – Visual Studio project and solution files.
- **__pycache__/** – Python bytecode cache containing `open3d.cpython-310.pyc`.<|MERGE_RESOLUTION|>--- conflicted
+++ resolved
@@ -1,8 +1,8 @@
-<<<<<<< HEAD
+codex/add-file-descriptions-for-gpty-folder
 This document describes the contents of the `gpty` folder.
-=======
+
 his document describes the contents of the `gpty` folder.
->>>>>>> 6c50d375
+ master
 
 Files and folders:
 
